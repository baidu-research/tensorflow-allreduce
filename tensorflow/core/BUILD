# Description:
# TensorFlow is a computational framework, primarily for use in machine
# learning applications.
#
# Public targets:
#
# ":protos_all" - exports all core TensorFlow protos
#     ":protos_all_py" - py_proto_library version (Google-internal)
# ":lib" - exports the public non-test headers for:
#     platform/: Platform-specific code and external dependencies
#     lib/: Low-level libraries that are not TensorFlow-specific
# ":test" - test equivalent of ":lib".
#     This is currently public, but may be made internal in the
#     future.  Try to avoid depending on it.
# ":framework" - exports the public non-test headers for:
#     util/: General low-level TensorFlow-specific libraries
#     framework/: Support for adding new ops & kernels
#     example/: Wrappers to simplify access to Example proto
# ":ops" - defines TensorFlow ops, but no implementations / kernels
#     ops/: Standard ops
#     user_ops/: User-supplied ops
#     This aggregates a number of smaller op libraries (":*_op_lib")
# ":core_cpu" - exports the public non-test headers for:
#     graph/: Support for graphs made up of ops
#     common_runtime/: Common code for execution of graphs
#     public/: Public APIs for running graphs
# ":core" - The code for ":core_cpu" plus a GPU runtime
# ":all_kernels" - The cpu-specific kernels, plus gpu kernels if
#     built with Cuda
# ":tensorflow_opensource" - The complete open-source package, including
#      ":all_kernels", ":core", and a Session implementation.
# ":tensorflow" - "tensorflow_opensource" plus some Google-internal libraries.
# ":testlib" - TensorFlow-specific test support, e.g. utilities for testing
#      kernels.
# ":direct_session" - An implementation of the Session interface that
#      directly runs Graphs via the internal TensorFlow executor.
#  "framework_lite" - Intended to be used by operator implementations
#      (kernels) that can also be run outside the tensorflow runtime. This
#      contains a small set of headers and utilities that can be used for core
#      kernels, without bringing in libraries that can bloat code size (e.g.,
#      logging is not included because using it will bring in a large amount of
#      ostream code).
#
# ":example_parser_configuration" -- A library for extracting the
#      tensorflow.Example proto configuration from a Graph.
#
# Public Android targets:
#
# filegroup ":android_proto_srcs" - Protos
# filegroup ":android_srcs" - Core sources
# cc_library ":android_tensorflow_lib" - Native library
# cc_library ":android_tensorflow_lib_selective_registration" - Native library
#   supporting SELECTIVE_REGISTRATION feature.
# portable_proto_library ":android_proto_lib" (Google-internal)

package(default_visibility = [
    "//tensorflow:internal",
    "//tensorflow_models:__subpackages__",
])

licenses(["notice"])  # Apache 2.0

load(
    "//tensorflow:tensorflow.bzl",
    "if_android",
    "if_ios",
    "if_x86",
    "if_not_mobile",
    "if_not_windows",
    "tf_copts",
    "tf_cc_test",
    "tf_cc_tests",
    "tf_cuda_library",
    "tf_gen_op_libs",
    "tf_generate_proto_text_sources",
    "tf_genrule_cmd_append_to_srcs",
    "tf_opts_nortti_if_android",
    "cc_header_only_library",
)
load("//tensorflow:tensorflow.bzl", "tf_cc_test_mkl")
load("//tensorflow:tensorflow.bzl", "tf_cc_test_gpu")
load("//tensorflow:tensorflow.bzl", "tf_cc_tests_gpu")
load("//tensorflow:tensorflow.bzl", "tf_version_info_genrule")

# For platform specific build config
load(
    "//tensorflow/core:platform/default/build_config.bzl",
    "tf_proto_library",
    "tf_proto_library_cc",
    "tf_additional_core_deps",
    "tf_additional_lib_defines",
    "tf_additional_lib_deps",
    "tf_additional_lib_hdrs",
    "tf_additional_lib_srcs",
    "tf_additional_minimal_lib_srcs",
    "tf_additional_proto_hdrs",
    "tf_additional_proto_srcs",
    "tf_additional_stream_executor_srcs",
    "tf_additional_cupti_wrapper_deps",
    "tf_additional_libdevice_data",
    "tf_additional_libdevice_deps",
    "tf_additional_libdevice_srcs",
    "tf_additional_test_deps",
    "tf_additional_test_srcs",
    "tf_env_time_hdrs",
    "tf_env_time_srcs",
    "tf_kernel_tests_linkstatic",
    "tf_additional_cloud_op_deps",
    "tf_additional_cloud_kernel_deps",
    "tf_lib_proto_parsing_deps",
)
load(
    "//tensorflow/core:platform/default/build_config_root.bzl",
    "tf_cuda_tests_tags",
)
load(
    "//third_party/mkl:build_defs.bzl",
    "if_mkl",
)
load("@local_config_sycl//sycl:build_defs.bzl", "if_sycl")

# -----------------------------------------------------------------------------
# Public targets

# Protos which are needed for core tensorflow, including on mobile builds.
#
# Note that some protos are in neither additional_core_proto_srcs nor this
# filegroup; e.g.  ones with individual proto_library targets.
CORE_PROTO_SRCS = [
    "example/example.proto",
    "example/feature.proto",
    "framework/allocation_description.proto",
    "framework/attr_value.proto",
    "framework/cost_graph.proto",
    "framework/device_attributes.proto",
    "framework/function.proto",
    "framework/graph.proto",
    "framework/graph_transfer_info.proto",
    "framework/kernel_def.proto",
    "framework/log_memory.proto",
    "framework/node_def.proto",
    "framework/op_def.proto",
    "framework/remote_fused_graph_execute_info.proto",
    "framework/resource_handle.proto",
    "framework/step_stats.proto",
    "framework/summary.proto",
    "framework/tensor.proto",
    "framework/tensor_description.proto",
    "framework/tensor_shape.proto",
    "framework/tensor_slice.proto",
    "framework/types.proto",
    "framework/variable.proto",
    "framework/versions.proto",
    "lib/core/error_codes.proto",
    "protobuf/config.proto",
    "protobuf/debug.proto",
    "protobuf/queue_runner.proto",
    "protobuf/rewriter_config.proto",
    "protobuf/tensor_bundle.proto",
    "protobuf/saver.proto",
    "util/memmapped_file_system.proto",
    "util/saved_tensor_slice.proto",
]

# Protos which are not needed on mobile builds, but should be included in
# protos_all.
#
# Note that some protos are in neither core_proto_srcs nor this filegroup; e.g.
# ones with individual proto_library targets.
ADDITIONAL_CORE_PROTO_SRCS = [
    "example/example_parser_configuration.proto",
    "protobuf/control_flow.proto",
    "protobuf/meta_graph.proto",
    "protobuf/named_tensor.proto",
    "protobuf/saved_model.proto",
    "protobuf/tensorflow_server.proto",
    "util/event.proto",
    "util/test_log.proto",
]

tf_proto_library(
    name = "reader_base_proto",
    srcs = ["framework/reader_base.proto"],
    cc_api_version = 2,
    go_api_version = 2,
    java_api_version = 2,
    visibility = ["//visibility:public"],
)

tf_proto_library(
    name = "protos_all",
    srcs = CORE_PROTO_SRCS + ADDITIONAL_CORE_PROTO_SRCS,
    cc_api_version = 2,
    go_api_version = 2,
    j2objc_api_version = 1,
    java_api_version = 2,
    js_api_version = 2,
    js_codegen = "jspb",
    visibility = ["//visibility:public"],
)

exports_files([
    "framework/types.proto",
])

tf_proto_library(
    name = "protos_test",
    srcs = ["util/example_proto_fast_parsing_test.proto"],
    cc_api_version = 2,
    protodeps = [":protos_all"],
    visibility = ["//visibility:public"],
)

# Minimal lib so that tools used for mobile compilation
# don't have to depend on lib/platformlib.
cc_library(
    name = "lib_proto_parsing",
    srcs = glob(tf_additional_proto_srcs()) + tf_env_time_srcs(),
    hdrs = [
        "lib/core/errors.h",
        "lib/core/status.h",
        "lib/core/stringpiece.h",
        "lib/strings/numbers.h",
        "lib/strings/strcat.h",
        "platform/init_main.h",
        "platform/logging.h",
        "platform/macros.h",
        "platform/platform.h",
        "platform/protobuf.h",
        "platform/types.h",
    ] + glob(tf_additional_proto_hdrs()) + glob(tf_env_time_hdrs()),
    copts = tf_copts(),
    deps = tf_lib_proto_parsing_deps(),
)

cc_library(
    name = "lib",
    hdrs = [
        "lib/core/arena.h",
        "lib/core/bitmap.h",
        "lib/core/bits.h",
        "lib/core/casts.h",
        "lib/core/coding.h",
        "lib/core/errors.h",
        "lib/core/notification.h",
        "lib/core/raw_coding.h",
        "lib/core/status.h",
        "lib/core/stringpiece.h",
        "lib/core/threadpool.h",
        "lib/gtl/array_slice.h",
        "lib/gtl/cleanup.h",
        "lib/gtl/flatmap.h",
        "lib/gtl/flatset.h",
        "lib/gtl/inlined_vector.h",
        "lib/gtl/optional.h",
        "lib/gtl/priority_queue_util.h",
        "lib/hash/crc32c.h",
        "lib/histogram/histogram.h",
        "lib/io/buffered_inputstream.h",
        "lib/io/compression.h",
        "lib/io/inputstream_interface.h",
        "lib/io/path.h",
        "lib/io/proto_encode_helper.h",
        "lib/io/random_inputstream.h",
        "lib/io/record_reader.h",
        "lib/io/record_writer.h",
        "lib/io/table.h",
        "lib/io/table_builder.h",
        "lib/io/table_options.h",
        "lib/math/math_util.h",
        "lib/monitoring/counter.h",
        "lib/monitoring/sampler.h",
        "lib/random/distribution_sampler.h",
        "lib/random/philox_random.h",
        "lib/random/simple_philox.h",
        "lib/strings/numbers.h",
        "lib/strings/str_util.h",
        "lib/strings/strcat.h",
        "lib/strings/stringprintf.h",
        "platform/cpu_feature_guard.h",
        "platform/cpu_info.h",
        "platform/dynamic_annotations.h",
        "platform/env.h",
        "platform/env_time.h",
        "platform/file_system.h",
        "platform/fingerprint.h",
        "platform/init_main.h",
        "platform/logging.h",
        "platform/macros.h",
        "platform/mem.h",
        "platform/mutex.h",
        "platform/net.h",
        "platform/notification.h",
        "platform/prefetch.h",
        "platform/profile_utils/clock_cycle_profiler.h",
        "platform/profile_utils/cpu_utils.h",
        "platform/protobuf.h",
        "platform/stacktrace.h",
        "platform/strong_hash.h",
        "platform/subprocess.h",
        "platform/thread_annotations.h",
        "platform/types.h",
        "platform/windows/cpu_info.h",
    ],
    visibility = ["//visibility:public"],
    deps = [
        ":lib_internal",
    ],
)

# Test support library needed for all tests
# This is currently public, but may be made internal in the
# future.  Try to avoid depending on it.
cc_library(
    name = "test",
    testonly = 1,
    srcs = [
        "platform/test.cc",
        "util/reporter.cc",
    ] + tf_additional_test_srcs(),
    hdrs = [
        "lib/core/status_test_util.h",
        "platform/test.h",
        "platform/test_benchmark.h",
        "util/reporter.h",
    ],
    copts = tf_copts(),
    linkopts = ["-lm"],
    visibility = ["//visibility:public"],
    deps = [
        ":lib",
        ":lib_internal",
        "//tensorflow/core/platform/default/build_config:gtest",
    ] + tf_additional_test_deps(),
)

tf_cuda_library(
    name = "framework",
    hdrs = [
        "example/feature_util.h",
        "framework/allocator.h",
        "framework/allocator_registry.h",
        "framework/attr_value_util.h",
        "framework/bfloat16.h",
        "framework/cancellation.h",
        "framework/common_shape_fns.h",
        "framework/control_flow.h",  # TODO(josh11b): Make internal?
        "framework/device_base.h",
        "framework/function.h",
        "framework/graph_def_util.h",
        "framework/kernel_def_builder.h",
        "framework/log_memory.h",
        "framework/lookup_interface.h",
        "framework/memory_types.h",
        "framework/node_def_builder.h",
        "framework/node_def_util.h",
        "framework/numeric_op.h",
        "framework/numeric_types.h",
        "framework/op.h",
        "framework/op_def_builder.h",
        "framework/op_def_util.h",
        "framework/op_kernel.h",
        "framework/partial_tensor_shape.h",
        "framework/queue_interface.h",
        "framework/reader_interface.h",
        "framework/reader_op_kernel.h",
        "framework/register_types.h",
        "framework/resource_mgr.h",
        "framework/resource_op_kernel.h",
        "framework/selective_registration.h",
        "framework/session_state.h",
        "framework/shape_inference.h",
        "framework/tensor.h",
        "framework/tensor_shape.h",
        "framework/tensor_slice.h",
        "framework/tensor_types.h",
        "framework/tensor_util.h",
        "framework/tracking_allocator.h",
        "framework/type_index.h",
        "framework/type_traits.h",
        "framework/types.h",
        "public/version.h",
        "util/bcast.h",
        "util/cuda_kernel_helper.h",
        "util/device_name_utils.h",
        "util/events_writer.h",
        "util/example_proto_fast_parsing.h",
        "util/example_proto_helper.h",
        "util/guarded_philox_random.h",
        "util/mirror_pad_mode.h",
        "util/padding.h",
        "util/port.h",
        "util/saved_tensor_slice_util.h",
        "util/sparse/group_iterator.h",
        "util/sparse/sparse_tensor.h",
        "util/stat_summarizer.h",
        "util/stream_executor_util.h",
        "util/strided_slice_op.h",
        "util/tensor_format.h",
        "util/tensor_slice_reader.h",
        "util/tensor_slice_reader_cache.h",
        "util/tensor_slice_writer.h",
        "util/use_cudnn.h",
        "util/util.h",
        "util/work_sharder.h",
    ] + select({
        "//tensorflow:windows": [],
        "//conditions:default": [
            "util/memmapped_file_system.h",
            "util/memmapped_file_system_writer.h",
        ],
    }) + if_mkl([
        "util/mkl_util.h",
    ]),
    visibility = ["//visibility:public"],
    deps = [":framework_internal"],
)

cc_library(
    name = "reader_base",
    srcs = ["framework/reader_base.cc"],
    hdrs = ["framework/reader_base.h"],
    visibility = ["//visibility:public"],
    deps = [
        ":framework",
        ":lib",
        ":reader_base_proto_cc",
    ],
)

tf_proto_library_cc(
    name = "op_gen_overrides_proto",
    srcs = ["framework/op_gen_overrides.proto"],
    cc_api_version = 2,
    protodeps = [":protos_all"],
    visibility = ["//visibility:public"],
)

cc_library(
    name = "op_gen_lib",
    srcs = ["framework/op_gen_lib.cc"],
    hdrs = ["framework/op_gen_lib.h"],
    visibility = ["//visibility:public"],
    deps = [
        ":lib",
        ":op_gen_overrides_proto_cc",
    ],
)

cc_library(
    name = "session_options",
    hdrs = ["public/session_options.h"],
    visibility = ["//visibility:public"],
)

cc_library(
    name = "framework_lite",
    srcs = tf_additional_minimal_lib_srcs(),
    hdrs = [
        "framework/numeric_types.h",
        "framework/tensor_types.h",
        "framework/type_traits.h",
        "platform/default/dynamic_annotations.h",
        "platform/default/integral_types.h",
        "platform/default/logging.h",
        "platform/default/mutex.h",
        "platform/default/protobuf.h",
        "platform/default/thread_annotations.h",
        "platform/dynamic_annotations.h",
        "platform/macros.h",
        "platform/mutex.h",
        "platform/platform.h",
        "platform/prefetch.h",
        "platform/thread_annotations.h",
        "platform/types.h",
    ],
    visibility = ["//visibility:public"],
    deps =
        [
            "//tensorflow/core/platform/default/build_config:minimal",
            "//third_party/eigen3",
        ],
)

# Generates library per group of ops.
tf_gen_op_libs(
    op_lib_names = [
        "array_ops",
        "candidate_sampling_ops",
        "control_flow_ops",
        "ctc_ops",
        "data_flow_ops",
        "function_ops",
        "functional_ops",
        "image_ops",
        "io_ops",
        "linalg_ops",
        "logging_ops",
        "math_ops",
        "nn_ops",
        "no_op",
        "parsing_ops",
        "random_ops",
        "remote_fused_graph_ops",
        "resource_variable_ops",
        "sdca_ops",
        "set_ops",
        "script_ops",
        "sendrecv_ops",
        "sparse_ops",
        "spectral_ops",
        "state_ops",
        "string_ops",
        "training_ops",
    ],
)

cc_library(
    name = "debug_ops_op_lib",
    srcs = ["ops/debug_ops.cc"],
    copts = tf_copts(),
    linkstatic = 1,
    visibility = ["//tensorflow:internal"],
    deps = [
        ":framework",
        "//tensorflow/core/kernels:debug_ops",
    ],
    alwayslink = 1,
)

# And one for all user ops
cc_library(
    name = "user_ops_op_lib",
    srcs = glob(["user_ops/**/*.cc"]),
    copts = tf_copts(),
    linkstatic = 1,
    visibility = ["//visibility:public"],
    deps = [":framework"],
    alwayslink = 1,
)

cc_library(
    name = "word2vec_ops",
    srcs = ["ops/word2vec_ops.cc"],
    linkstatic = 1,
    visibility = ["//tensorflow:internal"],
    deps = ["//tensorflow/core:framework"],
    alwayslink = 1,
)

cc_library(
    name = "ops",
    visibility = ["//visibility:public"],
    deps = [
        ":array_ops_op_lib",
        ":candidate_sampling_ops_op_lib",
        ":control_flow_ops_op_lib",
        ":ctc_ops_op_lib",
        ":data_flow_ops_op_lib",
        ":function_ops_op_lib",
        ":functional_ops_op_lib",
        ":image_ops_op_lib",
        ":io_ops_op_lib",
        ":linalg_ops_op_lib",
        ":logging_ops_op_lib",
        ":math_ops_op_lib",
        ":nn_ops_op_lib",
        ":no_op_op_lib",
        ":parsing_ops_op_lib",
        ":random_ops_op_lib",
        ":script_ops_op_lib",
        ":sdca_ops_op_lib",
        ":sendrecv_ops_op_lib",
        ":set_ops_op_lib",
        ":sparse_ops_op_lib",
        ":spectral_ops_op_lib",
        ":state_ops_op_lib",
        ":string_ops_op_lib",
        ":training_ops_op_lib",
        ":user_ops_op_lib",
        ":word2vec_ops",
    ] + tf_additional_cloud_op_deps(),
    alwayslink = 1,
)

cc_library(
    name = "array_grad",
    srcs = ["ops/array_grad.cc"],
    linkstatic = 1,  # Needed since alwayslink is broken in bazel b/27630669
    visibility = ["//visibility:public"],
    deps = [
        ":array_ops_op_lib",
        ":framework",
        ":lib",
    ],
    alwayslink = 1,
)

cc_library(
    name = "functional_grad",
    srcs = ["ops/functional_grad.cc"],
    linkstatic = 1,  # Needed since alwayslink is broken in bazel b/27630669
    visibility = ["//visibility:public"],
    deps = [
        ":framework",
        ":functional_ops_op_lib",
        ":lib",
    ],
    alwayslink = 1,
)

cc_library(
    name = "math_grad",
    srcs = [
        "ops/math_grad.cc",
        "ops/random_grad.cc",
    ],
    linkstatic = 1,  # Needed since alwayslink is broken in bazel b/27630669
    visibility = ["//visibility:public"],
    deps = [
        ":framework",
        ":lib",
        ":math_ops_op_lib",
    ],
    alwayslink = 1,
)

cc_library(
    name = "nn_grad",
    srcs = ["ops/nn_grad.cc"],
    linkstatic = 1,  # Needed since alwayslink is broken in bazel b/27630669
    visibility = ["//visibility:public"],
    deps = [
        ":framework",
        ":lib",
        ":nn_ops_op_lib",
    ],
    alwayslink = 1,
)

tf_cuda_library(
    name = "core_cpu",
    hdrs = [
        "common_runtime/device.h",
        "common_runtime/shape_refiner.h",
        "graph/algorithm.h",
        "graph/default_device.h",
        "graph/gradients.h",
        "graph/graph.h",
        "graph/graph_constructor.h",
        "graph/graph_def_builder.h",
        "graph/node_builder.h",
        "graph/validate.h",
        "public/session.h",
        "public/session_options.h",
    ],
    visibility = ["//visibility:public"],
    deps = [
        ":core_cpu_internal",
    ],
)

cc_library(
    name = "core",
    visibility = ["//visibility:public"],
    deps = [
        ":core_cpu",
        ":gpu_runtime",
        ":sycl_runtime",
    ],
)

# This includes implementations of all kernels built into TensorFlow.
cc_library(
    name = "all_kernels",
    visibility = ["//visibility:public"],
    deps = [
        "//tensorflow/core/kernels:array",
        "//tensorflow/core/kernels:bincount_op",
        "//tensorflow/core/kernels:candidate_sampler_ops",
        "//tensorflow/core/kernels:control_flow_ops",
        "//tensorflow/core/kernels:ctc_ops",
        "//tensorflow/core/kernels:data_flow",
        "//tensorflow/core/kernels:fake_quant_ops",
        "//tensorflow/core/kernels:function_ops",
        "//tensorflow/core/kernels:image",
        "//tensorflow/core/kernels:io",
        "//tensorflow/core/kernels:linalg",
        "//tensorflow/core/kernels:logging",
        "//tensorflow/core/kernels:math",
        "//tensorflow/core/kernels:multinomial_op",
        "//tensorflow/core/kernels:nn",
        "//tensorflow/core/kernels:parameterized_truncated_normal_op",
        "//tensorflow/core/kernels:parsing",
        "//tensorflow/core/kernels:random_ops",
        "//tensorflow/core/kernels:random_poisson_op",
        "//tensorflow/core/kernels:remote_fused_graph_ops",
        "//tensorflow/core/kernels:required",
        "//tensorflow/core/kernels:resource_variable_ops",
        "//tensorflow/core/kernels:sdca_ops",
        "//tensorflow/core/kernels:set_kernels",
        "//tensorflow/core/kernels:sparse",
        "//tensorflow/core/kernels:state",
        "//tensorflow/core/kernels:string",
        "//tensorflow/core/kernels:training_ops",
        "//tensorflow/core/kernels:word2vec_kernels",
    ] + tf_additional_cloud_kernel_deps() + if_not_windows([
        "//tensorflow/core/kernels:fact_op",
        "//tensorflow/core/kernels:array_not_windows",
        "//tensorflow/core/kernels:math_not_windows",
        "//tensorflow/core/kernels:quantized_ops",
    ]) + if_mkl([
        "//tensorflow/core/kernels:mkl_conv_op",
        "//tensorflow/core/kernels:mkl_matmul_op",
        "//tensorflow/core/kernels:mkl_tfconv_op",
    ]),
)

tf_cuda_library(
    name = "tensorflow_opensource",
    copts = tf_copts(),
    visibility = ["//visibility:public"],
    deps = [
        ":all_kernels",
        ":core",
        ":direct_session",
        ":example_parser_configuration",
        ":gpu_runtime",
        ":lib",
    ],
)

cc_library(
    name = "tensorflow",
    visibility = ["//visibility:public"],
    deps = [
        ":tensorflow_opensource",
        "//tensorflow/core/platform/default/build_config:tensorflow_platform_specific",
    ],
)

# Test support library needed for higher-level (TensorFlow-specific) tests
cc_library(
    name = "testlib",
    testonly = 1,
    srcs = [
        "common_runtime/kernel_benchmark_testlib.cc",
        "framework/fake_input.cc",
        "framework/function_testlib.cc",
        "graph/testlib.cc",
    ],
    hdrs = [
        "common_runtime/kernel_benchmark_testlib.h",
        "framework/fake_input.h",
        "framework/function_testlib.h",
        "framework/shape_inference_testutil.h",
        "framework/tensor_testutil.h",
        "graph/testlib.h",
        # TODO(josh11b): Drop this once users are depending on
        # kernels:ops_testutil instead.
        "//tensorflow/core/kernels:ops_testutil.h",
    ],
    copts = tf_copts(),
    visibility = ["//visibility:public"],
    deps = [
        ":core_cpu",
        ":core_cpu_internal",
        ":framework",
        ":framework_internal",
        ":lib",
        ":lib_internal",
        ":proto_text",
        ":protos_all_cc",
        ":shape_inference_testutil",
        ":tensor_testutil",
        ":test",
        "//tensorflow/core/kernels:constant_op",
        "//tensorflow/core/kernels:ops_testutil",
        "//tensorflow/core/kernels:ops_util",
        "//tensorflow/core/platform/default/build_config:gtest",
    ] + if_sycl([":sycl_runtime"]),
)

# This is a link-only library to provide a DirectSession
# implementation of the Session interface.
tf_cuda_library(
    name = "direct_session",
    copts = tf_copts(),
    linkstatic = 1,
    visibility = ["//visibility:public"],
    deps = [
        ":direct_session_internal",
    ],
    alwayslink = 1,
)

# -----------------------------------------------------------------------------
# Public Android targets

# Android-specific BUILD targets
load(
    "//tensorflow:tensorflow.bzl",
    "tf_android_core_proto_headers",
    "tf_android_core_proto_sources",
)

# List of protos we want on android
filegroup(
    name = "android_proto_srcs",
    srcs = tf_android_core_proto_sources(CORE_PROTO_SRCS),
    visibility = ["//visibility:public"],
)

# Core sources for Android builds.
filegroup(
    name = "android_srcs",
    srcs = [
        ":proto_text_srcs_all",
        "//tensorflow/core/kernels:android_srcs",
        "//tensorflow/core/platform/default/build_config:android_srcs",
        "//tensorflow/core/util/ctc:android_srcs",
        "//tensorflow/core/util/tensor_bundle:android_srcs",
        "//tensorflow/core/grappler:android_srcs",
        "common_runtime/gpu/gpu_tracer.cc",
        "common_runtime/gpu/gpu_tracer.h",
    ] + glob(
        [
            "client/**/*.cc",
            "common_runtime/**/*.h",
            "common_runtime/**/*.cc",
            "framework/**/*.h",
            "framework/**/*.cc",
            "graph/**/*.h",
            "graph/**/*.cc",
            "lib/**/*.h",
            "lib/**/*.cc",
            "platform/**/*.h",
            "platform/**/*.cc",
            "public/**/*.h",
            "util/**/*.h",
            "util/**/*.cc",
        ],
        exclude = [
            "**/*test.*",
            "**/*testutil*",
            "**/*testlib*",
            "**/*main.cc",
            "debug/**/*",
            "framework/op_gen_*",
            "framework/reader_base.*",
            "graph/dot.*",
            "lib/jpeg/**/*",
            "lib/png/**/*",
            "lib/gif/**/*",
            "util/events_writer.*",
            "util/reporter.*",
            "platform/**/cuda_libdevice_path.*",
            "platform/default/stream_executor.*",
            "platform/default/test_benchmark.*",
            "platform/cuda.h",
            "platform/google/**/*",
            "platform/hadoop/**/*",
            "platform/gif.h",
            "platform/jpeg.h",
            "platform/png.h",
            "platform/stream_executor.*",
            "platform/windows/**/*",
            "user_ops/**/*.cu.cc",
            "common_runtime/gpu/**/*",
            "common_runtime/gpu_device_factory.*",
        ],
    ),
    visibility = ["//visibility:public"],
)

# Native library support for Android applications.  Does not contain
# operators, use :android_tensorflow_lib if you want full operator
# support.
#
# Compiles to a trivial library on non-Android to prevent irrelevant
# build errors. If not building this as part of an android_binary,
# a command such as the following must be used:
# bazel build -c opt tensorflow/core:android_tensorflow_lib \
# --crosstool_top=//external:android/crosstool \
# --cpu=armeabi-v7a \
# --host_crosstool_top=@bazel_tools//tools/cpp:toolchain
cc_library(
    name = "android_tensorflow_lib_lite",
    srcs = if_android(["//tensorflow/core:android_srcs"]),
    copts = tf_copts() + [
        "-Os",
    ],
    linkopts = ["-lz"],
    tags = [
        "manual",
        "notap",
    ],
    visibility = ["//visibility:public"],
    deps = [
        ":protos_cc",
        "//third_party/eigen3",
    ],
    alwayslink = 1,
)

# Native library support for iOS applications.
#
# bazel  build --config=ios_x86_64 \
# //third_party/tensorflow/core:ios_tensorflow_lib
cc_library(
    name = "ios_tensorflow_lib",
    srcs = if_ios([
        ":android_op_registrations_and_gradients",
        "//tensorflow/core:android_srcs",
        "//tensorflow/core/kernels:android_core_ops",
        "//tensorflow/core/kernels:android_extended_ops",
    ]),
    copts = tf_copts() + ["-Os"] + ["-std=c++11"],
    visibility = ["//visibility:public"],
    deps = [
        ":protos_cc",
        "//third_party/eigen3",
        "@gemmlowp//:gemmlowp",
    ],
    alwayslink = 1,
)

cc_library(
    name = "ios_tensorflow_test_lib",
    testonly = 1,
    srcs = if_ios([":android_test_srcs"]),
    copts = tf_copts() + ["-Os"],
    tags = [
        "manual",
        "notap",
    ],
    visibility = ["//visibility:public"],
    deps = [
        ":android_test_proto_lib",
        ":ios_tensorflow_lib",
        "//tensorflow/core/platform/default/build_config:gtest",
        "//third_party/eigen3",
    ],
)

# Full TensorFlow library with operator support. Use this unless reducing
# binary size (by packaging a reduced operator set) is a concern.
cc_library(
    name = "android_tensorflow_lib",
    srcs = if_android([":android_op_registrations_and_gradients"]),
    copts = tf_copts(),
    tags = [
        "manual",
        "notap",
    ],
    visibility = ["//visibility:public"],
    deps = [
        ":android_tensorflow_lib_lite",
        ":protos_cc",
        "//tensorflow/core/kernels:android_tensorflow_kernels",
        "//third_party/eigen3",
    ],
    alwayslink = 1,
)

# Android library for use with the SELECTIVE_REGISTRATION feature.
# Does not contain operators. In contrast to android_tensorflow_lib_lite,
# this links in framework support for all types, relying on selective
# registration of ops to prune code size.
cc_library(
    name = "android_tensorflow_lib_selective_registration",
    srcs = if_android(["//tensorflow/core:android_srcs"]),
    copts = tf_copts() + [
        "-Os",
        "-DSUPPORT_SELECTIVE_REGISTRATION",
    ],
    tags = [
        "manual",
        "notap",
    ],
    visibility = ["//visibility:public"],
    deps = [
        ":protos_cc",
        "//third_party/eigen3",
    ],
    alwayslink = 1,
)

filegroup(
    name = "android_op_registrations_and_gradients",
    srcs = glob(
        [
            "ops/**/*.cc",
            "ops/**/*.h",
        ],
        exclude = [
            "**/*test.cc",
            "**/*testutil*",
            "**/*testlib*",
            "**/*main.cc",
        ],
    ),
    visibility = ["//visibility:public"],
)

filegroup(
    name = "android_test_srcs",
    # TODO(andrewharp/nhua):
    # make more test-related sources portable e.g. "platform/test.cc",
    srcs = [
        ":framework/fake_input.cc",
        ":framework/fake_input.h",
        ":framework/shape_inference_testutil.cc",
        ":framework/shape_inference_testutil.h",
        ":framework/tensor_testutil.cc",
        ":framework/tensor_testutil.h",
        ":platform/test.h",
        ":util/reporter.cc",
        ":util/reporter.h",
    ],
    visibility = ["//visibility:public"],
)

# This is like android_test_srcs, minus the things that are already in android_srcs.
filegroup(
    name = "android_test_srcs_no_core",
    srcs = [
        ":framework/shape_inference_testutil.cc",
        ":framework/shape_inference_testutil.h",
        ":framework/tensor_testutil.cc",
        ":framework/tensor_testutil.h",
        ":platform/test.h",
        ":util/reporter.cc",
        ":util/reporter.h",
    ],
    visibility = ["//visibility:public"],
)

# Portable library providing testing functionality for TensorFlow.
cc_library(
    name = "android_tensorflow_test_lib",
    testonly = 1,
    srcs = if_android([":android_test_srcs"]),
    hdrs = [
        "framework/fake_input.h",
        "framework/shape_inference_testutil.h",
        "framework/tensor_testutil.h",
        "util/reporter.h",
    ],
    copts = tf_copts() + ["-Os"],
    tags = [
        "manual",
        "notap",
    ],
    visibility = ["//visibility:public"],
    deps = [
        ":android_tensorflow_lib",
        ":protos_cc",
        "//tensorflow/core/platform/default/build_config:gtest",
        "//third_party/eigen3",
    ],
)

# -----------------------------------------------------------------------------
# Libraries with GPU facilities that are useful for writing kernels.
cc_library(
    name = "gpu_lib",
    srcs = [
        "common_runtime/gpu/gpu_event_mgr.cc",
    ],
    hdrs = [
        "common_runtime/gpu/gpu_event_mgr.h",
    ],
    copts = tf_copts(),
    visibility = ["//visibility:public"],
    deps = [
        ":framework",
        ":framework_internal",
        ":lib",
        ":lib_internal",
        ":proto_text",
        ":protos_all_cc",
        ":stream_executor",
    ],
)

cc_library(
    name = "gpu_headers_lib",
    hdrs = [
        "common_runtime/gpu/gpu_event_mgr.h",
    ],
    visibility = ["//visibility:public"],
)

cc_library(
    name = "cuda",
    visibility = ["//visibility:public"],
    deps = [
        "//tensorflow/core/platform/default/build_config:cuda",
    ],
)

# -----------------------------------------------------------------------------
# Internal targets

tf_proto_library_cc(
    name = "worker_proto",
    srcs = ["protobuf/worker.proto"],
    cc_api_version = 2,
    protodeps = [":protos_all"],
    visibility = [
        "//tensorflow:internal",
    ],
)

tf_proto_library_cc(
    name = "worker_service_proto",
    srcs = ["protobuf/worker_service.proto"],
    has_services = 1,
    cc_api_version = 2,
    cc_stubby_versions = ["2"],
    protodeps = [":worker_proto"],
    visibility = [
        "//tensorflow:internal",
    ],
)

tf_proto_library_cc(
    name = "master_proto",
    srcs = ["protobuf/master.proto"],
    cc_api_version = 2,
    protodeps = [":protos_all"],
    visibility = [
        "//tensorflow:internal",
    ],
)

tf_proto_library_cc(
    name = "master_service_proto",
    srcs = ["protobuf/master_service.proto"],
    has_services = 1,
    cc_api_version = 2,
    cc_stubby_versions = ["2"],
    protodeps = [":master_proto"],
    visibility = [
        "//tensorflow:internal",
    ],
)

cc_library(
    name = "lib_internal",
    srcs = select({
        "//tensorflow:windows": glob(
            [
                "lib/**/*.h",
                "lib/**/*.cc",
                "platform/*.h",
                "platform/*.cc",
                "platform/profile_utils/**/*.h",
                "platform/profile_utils/**/*.cc",
            ],
            exclude = [
                "**/*test*",
                "lib/hash/crc32c_accelerate.cc",
                "lib/gif/**/*",
                "lib/jpeg/**/*",
                "platform/gif.h",
                "platform/jpeg.h",
                "platform/**/env_time.cc",
                "platform/**/cuda.h",
                "platform/**/cuda_libdevice_path.cc",
                "platform/**/stream_executor.h",
                "platform/load_library.cc",
            ],
        ),
        "//conditions:default": glob(
            [
                "lib/**/*.h",
                "lib/**/*.cc",
                "platform/*.h",
                "platform/*.cc",
                "platform/profile_utils/**/*.h",
                "platform/profile_utils/**/*.cc",
            ],
            exclude = [
                "**/*test*",
                "lib/hash/crc32c_accelerate.cc",
                "lib/gif/**/*",
                "lib/jpeg/**/*",
                "platform/gif.h",
                "platform/jpeg.h",
                "platform/**/env_time.cc",
                "platform/**/cuda.h",
                "platform/**/cuda_libdevice_path.cc",
                "platform/**/stream_executor.h",
            ],
        ),
    }) + tf_additional_lib_srcs(
        exclude = [
            "**/*test*",
            "platform/**/cuda.h",
            "platform/**/cuda_libdevice_path.cc",
            "platform/**/stream_executor.h",
            "platform/**/env_time.cc",
        ] +
        # Protobuf deps already included through the ":lib_proto_parsing"
        # dependency.
        tf_additional_proto_srcs(),
    ),
    hdrs = tf_additional_lib_hdrs() + [
        "lib/core/blocking_counter.h",
        "lib/core/refcount.h",
        "lib/gtl/edit_distance.h",
        "lib/gtl/int_type.h",
        "lib/gtl/iterator_range.h",
        "lib/gtl/manual_constructor.h",
        "lib/gtl/map_util.h",
        "lib/gtl/stl_util.h",
        "lib/gtl/top_n.h",
        "lib/hash/hash.h",
        "lib/io/inputbuffer.h",
        "lib/io/iterator.h",
        "lib/io/snappy/snappy_inputbuffer.h",
        "lib/io/snappy/snappy_outputbuffer.h",
        "lib/io/zlib_compression_options.h",
        "lib/io/zlib_inputstream.h",
        "lib/io/zlib_outputbuffer.h",
        "lib/monitoring/collected_metrics.h",
        "lib/monitoring/collection_registry.h",
        "lib/monitoring/metric_def.h",
        "lib/monitoring/mobile_counter.h",
        "lib/monitoring/mobile_sampler.h",
        "lib/png/png_io.h",
        "lib/random/random.h",
        "lib/random/random_distributions.h",
        "lib/random/weighted_picker.h",
        "lib/strings/base64.h",
        "lib/strings/ordered_code.h",
        "lib/strings/proto_text_util.h",
        "lib/strings/scanner.h",
        "lib/wav/wav_io.h",
        "platform/demangle.h",
        "platform/denormal.h",
        "platform/host_info.h",
        "platform/platform.h",
        "platform/protobuf_internal.h",
        "platform/setround.h",
        "platform/tensor_coding.h",
        "platform/tracing.h",
    ],
    copts = tf_copts(),
    defines = tf_additional_lib_defines(),
    linkopts = select({
        "//tensorflow:freebsd": [],
        "//conditions:default": ["-ldl"],
    }),
    deps = tf_additional_lib_deps() + [
        ":lib_hash_crc32c_accelerate_internal",
        ":lib_proto_parsing",
        ":protos_all_cc",
        "//third_party/eigen3",
        "//tensorflow/core/platform/default/build_config:platformlib",
        "@zlib_archive//:zlib",
    ],
)

# File compiled with extra flags to get cpu-specific acceleration.
cc_library(
    name = "lib_hash_crc32c_accelerate_internal",
    srcs = ["lib/hash/crc32c_accelerate.cc"],
    # -msse4.2 enables the use of crc32c compiler builtins.
    copts = tf_copts() + if_x86(["-msse4.2"]),
)

cc_library(
    name = "gif_internal",
    srcs = [
        "lib/gif/gif_io.cc",
        "platform/gif.h",
    ],
    hdrs = ["lib/gif/gif_io.h"],
    copts = tf_copts(),
    linkopts = select({
        "//tensorflow:freebsd": [],
        "//conditions:default": ["-ldl"],
    }),
    deps = [
        ":lib",
        "//tensorflow/core/platform/default/build_config:gif",
    ],
)

cc_library(
    name = "jpeg_internal",
    srcs = [
        "lib/jpeg/jpeg_handle.cc",
        "lib/jpeg/jpeg_mem.cc",
        "platform/jpeg.h",
    ],
    hdrs = [
        "lib/jpeg/jpeg_handle.h",
        "lib/jpeg/jpeg_mem.h",
    ],
    copts = tf_copts(),
    linkopts = select({
        "//tensorflow:freebsd": [],
        "//conditions:default": ["-ldl"],
    }),
    deps = [
        ":lib",
        "//tensorflow/core/platform/default/build_config:jpeg",
    ],
)

proto_text_hdrs_and_srcs = tf_generate_proto_text_sources(
    name = "proto_text_srcs_all",
    srcs = CORE_PROTO_SRCS,
    srcs_relative_dir = "tensorflow/core/",
)

cc_library(
    name = "proto_text",
    srcs = proto_text_hdrs_and_srcs.srcs,
    hdrs = proto_text_hdrs_and_srcs.hdrs,
    deps = [
        ":lib",
        ":lib_internal",
        ":protos_all_cc",
    ],
)

tf_version_info_genrule()

cc_library(
    name = "version_lib",
    srcs = ["util/version_info.cc"],
    hdrs = ["public/version.h"],
    copts = tf_copts(),
)

tf_cuda_library(
    name = "framework_internal",
    srcs = glob(
        [
            "example/**/*.h",
            "example/**/*.cc",
            "framework/**/*.h",
            "framework/**/*.cc",
            "util/**/*.h",
            "util/**/*.cc",
        ],
        exclude = [
            "**/*test*",
            "**/*main.cc",
            "example/example_parser_configuration.*",
            "util/reporter.h",
            "util/reporter.cc",
            "framework/fake_input.*",
            "framework/op_gen_lib.*",
            "framework/reader_base.*",
            "util/memmapped_file_system.*",
            "util/memmapped_file_system_writer.*",
            "util/version_info.cc",
        ],
    ) + select({
        "//tensorflow:windows": [],
        "//conditions:default": [
            "util/memmapped_file_system.h",
            "util/memmapped_file_system.cc",
            "util/memmapped_file_system_writer.h",
            "util/memmapped_file_system_writer.cc",
        ],
    }),
    hdrs = [
        "framework/op_segment.h",
        "framework/rendezvous.h",  # only needed for tests
        "framework/tensor_reference.h",
        "framework/tracking_allocator.h",  # only needed for tests
        "framework/unique_tensor_references.h",
        "util/command_line_flags.h",
        "util/env_var.h",
        "util/presized_cuckoo_map.h",
        "util/tensor_slice_set.h",
        "util/tensor_slice_util.h",
    ],
    copts = tf_copts(),
    linkopts = select({
        "//tensorflow:freebsd": [],
        "//conditions:default": ["-ldl"],
    }) + [
        "-lm",
    ],
    deps = [
        ":lib",
        ":lib_internal",
        ":proto_text",
        ":protos_all_cc",
        ":version_lib",
        "//tensorflow/core/kernels:bounds_check",
        "//third_party/eigen3",
    ] + if_mkl(["//third_party/mkl:intel_binary_blob"]),
    alwayslink = 1,
)

cc_header_only_library(
    name = "framework_headers_lib",
    visibility = ["//visibility:public"],
    deps = [
        ":framework",
        ":reader_base",
    ],
)

cc_header_only_library(
    name = "stream_executor_headers_lib",
    visibility = ["//visibility:public"],
    deps = [
        ":stream_executor",
    ],
)

tf_cuda_library(
    name = "stream_executor",
    srcs = tf_additional_stream_executor_srcs(),
    hdrs = [
        "platform/cuda.h",
        "platform/stream_executor.h",
    ],
    deps = [
        "//tensorflow/core/platform/default/build_config:stream_executor",
    ],
)

# Like stream_executor library, but compiles without --config=cuda
# and does not include any cuda dependencies.
cc_library(
    name = "stream_executor_no_cuda",
    srcs = tf_additional_stream_executor_srcs(),
    hdrs = [
        "platform/stream_executor_no_cuda.h",
    ],
    visibility = ["//visibility:public"],
    deps = [
        "//tensorflow/core/platform/default/build_config:stream_executor_no_cuda",
    ],
)

# TODO(josh11b): Is this needed, or can we just use ":protos_all"?
cc_library(
    name = "protos_cc",
    deps = ["//tensorflow/core/platform/default/build_config:protos_cc"],
)

tf_cuda_library(
    name = "core_cpu_internal",
    srcs = glob(
        [
            "client/**/*.cc",
            "common_runtime/*.h",
            "common_runtime/*.cc",
            "framework/versions.h",
            "graph/**/*.h",
            "graph/**/*.cc",
            "public/session.h",
            "public/session_options.h",
            "public/version.h",
        ],
        exclude = [
            "**/*test*",
            "**/*main.cc",
            "common_runtime/direct_session.cc",
            "common_runtime/direct_session.h",
            "common_runtime/gpu_device_context.h",
        ],
    ),
    hdrs = glob(
        [
            "common_runtime/*.h",
            "framework/versions.h",
            "graph/**/*.h",
        ],
        exclude = [
            "**/*test*",
            "common_runtime/direct_session.h",
            "common_runtime/gpu_device_context.h",
        ],
    ),
    copts = tf_copts(),
    deps = [
<<<<<<< HEAD
               ":framework",
               ":framework_internal",
               ":function_ops_op_lib",
               ":functional_grad",
               ":functional_ops_op_lib",
               ":lib",
               ":lib_internal",
               ":proto_text",
               ":protos_all_cc",
               "//third_party/eigen3",
               "//tensorflow/core/kernels:required",
           ] + if_mkl(["//third_party/mkl:intel_binary_blob"]) +
           tf_additional_core_deps(),
=======
        ":framework",
        ":framework_internal",
        ":function_ops_op_lib",
        ":functional_grad",
        ":functional_ops_op_lib",
        ":lib",
        ":lib_internal",
        ":proto_text",
        ":protos_all_cc",
        "//tensorflow/core/grappler:grappler_item",
        "//tensorflow/core/grappler/optimizers:meta_optimizer",
        "//third_party/eigen3",
        "//tensorflow/core/kernels:required",
    ] + tf_additional_core_deps(),
>>>>>>> 45938092
    alwayslink = 1,
)

# This library is deprecated and no longer publicly available.
# Do not add more uses of it.
cc_library(
    name = "regexp_internal",
    hdrs = [
        "platform/regexp.h",
    ],
    visibility = [
        "//tensorflow/compiler:__subpackages__",
        "//tensorflow/tools/tfprof:__subpackages__",
    ],
    deps = [":lib_internal"],
)

tf_cuda_library(
    name = "direct_session_internal",
    srcs = ["common_runtime/direct_session.cc"],
    hdrs = ["common_runtime/direct_session.h"],
    copts = tf_copts(),
    cuda_deps = [
        ":gpu_tracer",
    ],
    linkstatic = 1,
    deps = [
        ":core_cpu_internal",
        ":framework",
        ":lib",
        ":lib_internal",
        ":proto_text",
        ":protos_all_cc",
    ],
    alwayslink = 1,
)

cc_library(
    name = "example_parser_configuration",
    srcs = ["example/example_parser_configuration.cc"],
    hdrs = ["example/example_parser_configuration.h"],
    copts = tf_copts(),
    linkstatic = 1,
    visibility = ["//visibility:public"],
    deps = [
        ":core_cpu_internal",
        ":framework",
        ":lib",
        ":lib_internal",
        ":proto_text",
        ":protos_all_cc",
    ],
    alwayslink = 1,
)

tf_cuda_library(
    name = "gpu_tracer",
    srcs = [
        "common_runtime/gpu/gpu_tracer.cc",
    ],
    hdrs = [
        "common_runtime/gpu/gpu_tracer.h",
    ],
    copts = tf_copts(),
    cuda_deps = tf_additional_cupti_wrapper_deps(),
    deps = [
        ":core_cpu_internal",
        ":lib",
        ":protos_all_cc",
    ],
)

tf_cuda_library(
    name = "gpu_runtime",
    srcs = [
        "common_runtime/gpu/gpu_bfc_allocator.cc",
        "common_runtime/gpu/gpu_debug_allocator.cc",
        "common_runtime/gpu/gpu_device.cc",
        "common_runtime/gpu/gpu_device_factory.cc",
        "common_runtime/gpu/gpu_init.cc",
        "common_runtime/gpu/gpu_stream_util.cc",
        "common_runtime/gpu/gpu_util.cc",
        "common_runtime/gpu/gpu_util_platform_specific.cc",
        "common_runtime/gpu/pool_allocator.cc",
        "common_runtime/gpu/process_state.cc",
        "common_runtime/gpu_device_context.h",
    ],
    hdrs = [
        "common_runtime/gpu/gpu_bfc_allocator.h",
        "common_runtime/gpu/gpu_debug_allocator.h",
        "common_runtime/gpu/gpu_device.h",
        "common_runtime/gpu/gpu_init.h",
        "common_runtime/gpu/gpu_stream_util.h",
        "common_runtime/gpu/gpu_util.h",
        "common_runtime/gpu/pool_allocator.h",
        "common_runtime/gpu/process_state.h",
    ],
    copts = tf_copts(),
    linkstatic = 1,
    deps = [
        ":core_cpu",
        ":core_cpu_internal",
        ":framework",
        ":framework_internal",
        ":gpu_lib",
        ":lib",
        ":lib_internal",
        ":protos_all_cc",
        ":stream_executor",
        "//third_party/eigen3",
    ],
    alwayslink = 1,
)

cc_library(
    name = "sycl_runtime",
    srcs = if_not_windows([
        "common_runtime/sycl/sycl_allocator.cc",
        "common_runtime/sycl/sycl_device.cc",
        "common_runtime/sycl/sycl_device_context.cc",
        "common_runtime/sycl/sycl_device_factory.cc",
    ]),
    hdrs = if_not_windows([
        "common_runtime/sycl/sycl_allocator.h",
        "common_runtime/sycl/sycl_device.h",
        "common_runtime/sycl/sycl_device_context.h",
    ]),
    copts = tf_copts(),
    linkstatic = 1,
    deps = [
        ":core_cpu",
        ":core_cpu_internal",
        ":framework",
        ":framework_internal",
        ":lib",
        ":lib_internal",
        ":protos_all_cc",
        "//third_party/eigen3",
        "@local_config_sycl//sycl:sycl",
    ],
    alwayslink = 1,
)

# -----------------------------------------------------------------------------
# Tests

cc_library(
    name = "lib_test_internal",
    testonly = 1,
    hdrs = [
        "lib/gtl/manual_constructor.h",
        "lib/io/block.h",
        "lib/io/block_builder.h",
        "lib/io/format.h",
        "lib/random/philox_random_test_utils.h",
        "platform/snappy.h",
    ],
    deps = [":lib_internal"],
)

cc_library(
    name = "tensor_testutil",
    testonly = 1,
    srcs = ["framework/tensor_testutil.cc"],
    hdrs = ["framework/tensor_testutil.h"],
    copts = tf_copts(),
    deps = [
        ":framework",
        ":lib",
        ":test",
    ],
)

cc_library(
    name = "shape_inference_testutil",
    testonly = 1,
    srcs = ["framework/shape_inference_testutil.cc"],
    hdrs = ["framework/shape_inference_testutil.h"],
    copts = tf_copts(),
    deps = [
        ":framework",
        ":lib",
        ":lib_internal",
        ":test",
    ],
)

# Main program for tests
cc_library(
    name = "test_main",
    testonly = 1,
    srcs = ["platform/test_main.cc"],
    copts = tf_copts(),
    linkopts = ["-lm"],
    visibility = ["//tensorflow:internal"],
    deps = [
        ":lib",
        ":lib_internal",
        ":test",
        "//tensorflow/core/platform/default/build_config:test_main",
    ],
    alwayslink = 1,
)

tf_cc_tests(
    name = "low_level_library_tests",
    size = "small",
    srcs = [
        "lib/core/arena_test.cc",
        "lib/core/bit_cast_test.cc",
        "lib/core/bitmap_test.cc",
        "lib/core/blocking_counter_test.cc",
        "lib/core/coding_test.cc",
        "lib/core/notification_test.cc",
        "lib/core/refcount_test.cc",
        "lib/core/status_test.cc",
        "lib/core/stringpiece_test.cc",
        "lib/core/threadpool_test.cc",
        "lib/gtl/array_slice_test.cc",
        "lib/gtl/cleanup_test.cc",
        "lib/gtl/edit_distance_test.cc",
        "lib/gtl/flatmap_test.cc",
        "lib/gtl/flatset_test.cc",
        "lib/gtl/inlined_vector_test.cc",
        "lib/gtl/int_type_test.cc",
        "lib/gtl/iterator_range_test.cc",
        "lib/gtl/manual_constructor_test.cc",
        "lib/gtl/map_util_test.cc",
        "lib/gtl/optional_test.cc",
        "lib/gtl/top_n_test.cc",
        "lib/hash/crc32c_test.cc",
        "lib/hash/hash_test.cc",
        "lib/histogram/histogram_test.cc",
        "lib/io/buffered_inputstream_test.cc",
        "lib/io/inputbuffer_test.cc",
        "lib/io/inputstream_interface_test.cc",
        "lib/io/path_test.cc",
        "lib/io/random_inputstream_test.cc",
        "lib/io/record_reader_writer_test.cc",
        "lib/io/recordio_test.cc",
        "lib/io/snappy/snappy_buffers_test.cc",
        "lib/io/table_test.cc",
        "lib/io/zlib_buffers_test.cc",
        "lib/math/math_util_test.cc",
        "lib/monitoring/collection_registry_test.cc",
        "lib/monitoring/counter_test.cc",
        "lib/monitoring/metric_def_test.cc",
        "lib/monitoring/sampler_test.cc",
        "lib/random/distribution_sampler_test.cc",
        "lib/random/philox_random_test.cc",
        "lib/random/random_distributions_test.cc",
        "lib/random/random_test.cc",
        "lib/random/simple_philox_test.cc",
        "lib/strings/base64_test.cc",
        "lib/strings/numbers_test.cc",
        "lib/strings/scanner_test.cc",
        "lib/strings/str_util_test.cc",
        "lib/strings/strcat_test.cc",
        "lib/strings/stringprintf_test.cc",
        "lib/wav/wav_io_test.cc",
        "platform/fingerprint_test.cc",
        "platform/integral_types_test.cc",
        "platform/logging_test.cc",
        "platform/net_test.cc",
        "platform/port_test.cc",
        "platform/profile_utils/cpu_utils_test.cc",
        "platform/subprocess_test.cc",
    ],
    deps = [
        ":lib",
        ":lib_internal",
        ":lib_test_internal",
        ":protos_all_cc",
        ":test",
        ":test_main",
        "//third_party/eigen3",
    ],
)

tf_cc_test(
    name = "platform_env_test",
    size = "small",
    srcs = ["platform/env_test.cc"],
    deps = [
        ":lib",
        ":lib_internal",
        ":lib_test_internal",
        ":protos_all_cc",
        ":test",
        ":test_main",
        "//third_party/eigen3",
    ],
)

tf_cc_test(
    name = "platform_setround_test",
    size = "small",
    srcs = ["platform/setround_test.cc"],
    tags = [
        "noasan",
        "nomsan",
        "notsan",
    ],
    deps = [
        ":lib",
        ":lib_internal",
        ":lib_test_internal",
        ":test",
        ":test_main",
    ],
)

tf_cc_test(
    name = "platform_file_system_test",
    size = "small",
    srcs = ["platform/file_system_test.cc"],
    deps = [
        ":lib",
        ":lib_internal",
        ":lib_test_internal",
        ":protos_all_cc",
        ":test",
        ":test_main",
    ],
)

cc_test(
    name = "lib_jpeg_jpeg_mem_unittest",
    srcs = ["lib/jpeg/jpeg_mem_unittest.cc"],
    data = glob(["lib/jpeg/testdata/*.jpg"]),
    deps = [
        ":jpeg_internal",
        ":lib",
        ":lib_internal",
        ":test",
        ":test_main",
    ],
)

cc_test(
    name = "lib_strings_ordered_code_test",
    srcs = ["lib/strings/ordered_code_test.cc"],
    copts = ["$(STACK_FRAME_UNLIMITED)"],  # Tests initialize large vectors
    deps = [
        ":lib",
        ":lib_internal",
        ":test",
        ":test_main",
    ],
)

cc_test(
    name = "lib_random_weighted_picker_test",
    size = "medium",
    srcs = ["lib/random/weighted_picker_test.cc"],
    deps = [
        ":lib",
        ":lib_internal",
        ":lib_test_internal",
        ":test",
        ":test_main",
    ],
)

tf_cc_test(
    name = "quantize_training_test",
    srcs = ["graph/quantize_training_test.cc"],
    deps = [
        ":all_kernels",
        ":core",
        ":core_cpu",
        ":core_cpu_internal",
        ":direct_session_internal",
        ":framework",
        ":framework_internal",
        ":lib",
        ":lib_internal",
        ":ops",
        ":protos_all_cc",
        ":protos_test_cc",
        ":test",
        ":test_main",
        ":testlib",
    ],
)

tf_cc_tests(
    name = "higher_level_tests",
    size = "small",
    srcs = [
        "common_runtime/device_set_test.cc",
        "common_runtime/optimization_registry_test.cc",
        "common_runtime/resource_variable_read_optimizer_test.cc",
        "common_runtime/pending_counts_test.cc",
        "common_runtime/session_test.cc",
        "common_runtime/simple_placer_test.cc",
        "example/feature_util_test.cc",
        "framework/allocator_test.cc",
        "framework/attr_value_util_test.cc",
        "framework/bfloat16_test.cc",
        "framework/cancellation_test.cc",
        "framework/common_shape_fns_test.cc",
        "framework/function_test.cc",
        "framework/graph_def_util_test.cc",
        "framework/kernel_def_builder_test.cc",
        "framework/memory_types_test.cc",
        "framework/node_def_builder_test.cc",
        "framework/node_def_util_test.cc",
        "framework/op_compatibility_test.cc",
        "framework/op_def_builder_test.cc",
        "framework/op_def_util_test.cc",
        "framework/op_kernel_test.cc",
        "framework/op_registration_test.cc",
        "framework/partial_tensor_shape_test.cc",
        # "framework/rendezvous_test.cc",  # flaky b/30476344
        "framework/resource_mgr_test.cc",
        "framework/resource_op_kernel_test.cc",
        "framework/shape_inference_test.cc",
        "framework/shape_inference_testutil_test.cc",
        "framework/tensor_shape_test.cc",
        "framework/tensor_slice_test.cc",
        "framework/tensor_test.cc",
        "framework/tensor_util_test.cc",
        "framework/tracking_allocator_test.cc",
        "framework/types_test.cc",
        "framework/unique_tensor_references_test.cc",
        "graph/algorithm_test.cc",
        "graph/edgeset_test.cc",
        "graph/equal_graph_def_test.cc",
        "graph/graph_def_builder_test.cc",
        "graph/graph_partition_test.cc",
        "graph/graph_test.cc",
        "graph/node_builder_test.cc",
        "graph/optimizer_cse_test.cc",
        "graph/subgraph_test.cc",
        "graph/tensor_id_test.cc",
        "graph/validate_test.cc",
        "util/bcast_test.cc",
        "util/command_line_flags_test.cc",
        "util/device_name_utils_test.cc",
        "util/events_writer_test.cc",
        "util/example_proto_fast_parsing_test.cc",
        "util/example_proto_helper_test.cc",
        "util/memmapped_file_system_test.cc",
        "util/presized_cuckoo_map_test.cc",
        "util/reporter_test.cc",
        "util/saved_tensor_slice_util_test.cc",
        "util/sparse/sparse_tensor_test.cc",
        "util/semver_test.cc",
        "util/stat_summarizer_test.cc",
        "util/tensor_slice_reader_test.cc",
        "util/tensor_slice_set_test.cc",
        "util/tensor_slice_util_test.cc",
        "util/tensor_slice_writer_test.cc",
        "util/work_sharder_test.cc",
    ],
    linkopts = select({
        "//tensorflow:darwin": ["-headerpad_max_install_names"],
        "//conditions:default": [],
    }),
    linkstatic = tf_kernel_tests_linkstatic(),
    deps = [
        ":core",
        ":core_cpu",
        ":core_cpu_internal",
        ":direct_session_internal",
        ":framework",
        ":framework_internal",
        ":lib",
        ":lib_internal",
        ":ops",
        ":protos_all_cc",
        ":protos_test_cc",
        ":test",
        ":test_main",
        ":testlib",
        "//tensorflow/cc:cc_ops",
        "//tensorflow/cc:cc_ops_internal",
        "//tensorflow/cc:scope",
        "//tensorflow/cc:sendrecv_ops",
        "//tensorflow/core/kernels:ops_util",
        "//third_party/eigen3",
    ],
)

tf_cc_tests(
    name = "higher_level_tests_needing_kernels",
    size = "small",
    srcs = [
        "graph/graph_constructor_test.cc",
    ],
    linkopts = select({
        "//tensorflow:darwin": ["-headerpad_max_install_names"],
        "//conditions:default": [],
    }),
    linkstatic = tf_kernel_tests_linkstatic(),
    deps = [
        ":all_kernels",
        ":core",
        ":core_cpu",
        ":core_cpu_internal",
        ":direct_session_internal",
        ":framework",
        ":framework_internal",
        ":lib",
        ":lib_internal",
        ":ops",
        ":protos_all_cc",
        ":protos_test_cc",
        ":test",
        ":test_main",
        ":testlib",
        "//tensorflow/cc:cc_ops",
        "//tensorflow/cc:cc_ops_internal",
        "//tensorflow/cc:scope",
        "//tensorflow/cc:sendrecv_ops",
        "//tensorflow/core/kernels:ops_util",
        "//third_party/eigen3",
    ],
)

if_mkl(
    tf_cc_test_mkl(
        name = "mkl_related_tests",
        size = "small",
        srcs = [
            "graph/mkl_layout_pass_test.cc",
            "graph/mkl_optimizer_merge_test.cc",
            "graph/mkl_tfconversion_pass_test.cc",
        ],
        linkstatic = tf_kernel_tests_linkstatic(),
        deps = [
            ":core",
            ":core_cpu",
            ":core_cpu_internal",
            ":direct_session_internal",
            ":framework",
            ":framework_internal",
            ":lib",
            ":lib_internal",
            ":ops",
            ":protos_all_cc",
            ":test",
            ":test_main",
            ":testlib",
            "//tensorflow/cc:cc_ops",
            "//tensorflow/cc:scope",
            "//tensorflow/cc:sendrecv_ops",
            "//tensorflow/core/kernels:mkl_conv_op",
            "//tensorflow/core/kernels:mkl_matmul_op",
            "//tensorflow/core/kernels:mkl_tfconv_op",
            "//tensorflow/core/kernels:ops_util",
            "//third_party/eigen3",
        ],
    ),
)

tf_cc_tests_gpu(
    name = "gpu_related_tests",
    size = "small",
    srcs = glob(["user_ops/**/*_test.cc"]) + [
        "common_runtime/gpu/gpu_bfc_allocator_test.cc",
        "common_runtime/gpu/gpu_event_mgr_test.cc",
        "common_runtime/gpu/pool_allocator_test.cc",
    ],
    linkstatic = tf_kernel_tests_linkstatic(),
    tags = tf_cuda_tests_tags(),
    deps = [
        ":core_cpu",
        ":core_cpu_internal",
        ":direct_session",
        ":framework",
        ":framework_internal",
        ":gpu_runtime",
        ":lib",
        ":lib_internal",
        ":protos_all_cc",
        ":test",
        ":test_main",
        ":testlib",
        "//tensorflow/cc:cc_ops",
        "//tensorflow/core/kernels:ops_util",
    ],
)

tf_cc_test_gpu(
    name = "cuda_libdevice_path_test",
    size = "small",
    srcs = ["platform/cuda_libdevice_path_test.cc"],
    linkstatic = tf_kernel_tests_linkstatic(),
    tags = tf_cuda_tests_tags(),
    deps = [
        ":cuda_libdevice_path",
        ":lib",
        ":test",
        ":test_main",
    ],
)

tf_cc_test_gpu(
    name = "memory_types_test",
    size = "small",
    srcs = ["common_runtime/memory_types_test.cc"],
    linkstatic = tf_kernel_tests_linkstatic(),
    tags = tf_cuda_tests_tags(),
    deps = [
        ":core",
        ":core_cpu",
        ":core_cpu_internal",
        ":framework",
        ":framework_internal",
        ":gpu_runtime",
        ":lib",
        ":lib_internal",
        ":ops",
        ":protos_all_cc",
        ":test",
        ":test_main",
        ":testlib",
        "//tensorflow/cc:cc_ops",
        "//tensorflow/core/kernels:cast_op",
        "//third_party/eigen3",
    ],
)

tf_cc_test(
    name = "common_runtime_constant_folding_test",
    size = "small",
    srcs = ["common_runtime/constant_folding_test.cc"],
    linkstatic = tf_kernel_tests_linkstatic(),
    tags = tf_cuda_tests_tags(),
    deps = [
        ":core",
        ":core_cpu",
        ":core_cpu_internal",
        ":direct_session_internal",
        ":framework",
        ":framework_internal",
        ":gpu_runtime",
        ":lib",
        ":lib_internal",
        ":ops",
        ":protos_all_cc",
        ":test",
        ":test_main",
        ":testlib",
        "//tensorflow/cc:cc_ops",
        "//tensorflow/core/kernels:bcast_ops",
        "//tensorflow/core/kernels:cast_op",
        "//tensorflow/core/kernels:concat_op",
        "//tensorflow/core/kernels:identity_op",
        "//tensorflow/core/kernels:immutable_constant_op",
        "//tensorflow/core/kernels:matmul_op",
        "//third_party/eigen3",
    ],
)

tf_cc_test(
    name = "common_runtime_shape_refiner_test",
    size = "small",
    srcs = [
        "common_runtime/shape_refiner_test.cc",
    ],
    linkstatic = tf_kernel_tests_linkstatic(),
    deps = [
        ":core",
        ":core_cpu",
        ":core_cpu_internal",
        ":framework",
        ":framework_internal",
        ":lib",
        ":lib_internal",
        ":ops",
        ":protos_all_cc",
        ":test",
        ":test_main",
        ":testlib",
        "//tensorflow/cc:cc_ops",
        "//tensorflow/cc:scope",
        "//tensorflow/core/kernels:array",
        "//tensorflow/core/kernels:math",
        "//third_party/eigen3",
    ],
)

tf_cc_test(
    name = "common_runtime_direct_session_test",
    size = "small",
    srcs = ["common_runtime/direct_session_test.cc"],
    linkstatic = tf_kernel_tests_linkstatic(),
    deps = [
        ":core",
        ":core_cpu",
        ":core_cpu_internal",
        ":direct_session_internal",
        ":framework",
        ":framework_internal",
        ":lib",
        ":lib_internal",
        ":ops",
        ":protos_all_cc",
        ":test",
        ":test_main",
        ":testlib",
        "//tensorflow/cc:cc_ops",
        "//tensorflow/core/kernels:control_flow_ops",
        "//tensorflow/core/kernels:cwise_op",
        "//tensorflow/core/kernels:dense_update_ops",
        "//tensorflow/core/kernels:fifo_queue_op",
        "//tensorflow/core/kernels:function_ops",
        "//tensorflow/core/kernels:identity_op",
        "//tensorflow/core/kernels:matmul_op",
        "//tensorflow/core/kernels:ops_util",
        "//tensorflow/core/kernels:queue_ops",
        "//tensorflow/core/kernels:session_ops",
        "//tensorflow/core/kernels:variable_ops",
        "//third_party/eigen3",
    ],
)

# This is identical to :common_runtime_direct_session_test with the addition of
# a dependency on alwayslink target //third_party/tensorflow/core/debug, which
# enables support for TensorFlow Debugger (tfdbg).
tf_cc_test(
    name = "common_runtime_direct_session_with_debug_test",
    size = "small",
    srcs = ["common_runtime/direct_session_test.cc"],
    linkstatic = tf_kernel_tests_linkstatic(),
    deps = [
        ":core",
        ":core_cpu",
        ":core_cpu_internal",
        ":direct_session_internal",
        ":framework",
        ":framework_internal",
        ":lib",
        ":lib_internal",
        ":ops",
        ":protos_all_cc",
        ":test",
        ":test_main",
        ":testlib",
        "//third_party/eigen3",
        "//tensorflow/cc:cc_ops",
        # Link with support for TensorFlow Debugger (tfdbg).
        "//tensorflow/core/debug",
        "//tensorflow/core/kernels:control_flow_ops",
        "//tensorflow/core/kernels:cwise_op",
        "//tensorflow/core/kernels:dense_update_ops",
        "//tensorflow/core/kernels:fifo_queue_op",
        "//tensorflow/core/kernels:function_ops",
        "//tensorflow/core/kernels:identity_op",
        "//tensorflow/core/kernels:matmul_op",
        "//tensorflow/core/kernels:ops_util",
        "//tensorflow/core/kernels:queue_ops",
        "//tensorflow/core/kernels:session_ops",
        "//tensorflow/core/kernels:variable_ops",
    ],
)

tf_cc_test(
    name = "common_runtime_direct_session_with_tracking_alloc_test",
    size = "small",
    srcs = ["common_runtime/direct_session_with_tracking_alloc_test.cc"],
    args = ["--heap_check=local"],  # The GPU tracer leaks memory
    linkstatic = tf_kernel_tests_linkstatic(),
    tags = ["no_gpu"],
    deps = [
        ":core",
        ":core_cpu",
        ":core_cpu_internal",
        ":direct_session_internal",
        ":framework",
        ":framework_internal",
        ":lib",
        ":lib_internal",
        ":ops",
        ":protos_all_cc",
        ":test",
        ":test_main",
        ":testlib",
        "//tensorflow/cc:cc_ops",
        "//tensorflow/core/kernels:cwise_op",
        "//tensorflow/core/kernels:dense_update_ops",
        "//tensorflow/core/kernels:fifo_queue_op",
        "//tensorflow/core/kernels:identity_op",
        "//tensorflow/core/kernels:matmul_op",
        "//tensorflow/core/kernels:ops_util",
        "//tensorflow/core/kernels:queue_ops",
        "//tensorflow/core/kernels:variable_ops",
        "//third_party/eigen3",
    ],
)

tf_cc_test(
    name = "common_runtime_graph_runner_test",
    size = "small",
    srcs = ["common_runtime/graph_runner_test.cc"],
    linkstatic = tf_kernel_tests_linkstatic(),
    deps = [
        ":array_ops_op_lib",
        ":core",
        ":core_cpu",
        ":core_cpu_internal",
        ":direct_session_internal",
        ":framework",
        ":framework_internal",
        ":lib",
        ":lib_internal",
        ":ops",
        ":protos_all_cc",
        ":test",
        ":test_main",
        ":testlib",
        "//tensorflow/cc:cc_ops",
        "//tensorflow/cc:scope",
        "//tensorflow/core/kernels:cwise_op",
        "//third_party/eigen3",
    ],
)

tf_cc_test(
    name = "common_runtime_function_test",
    size = "small",
    srcs = ["common_runtime/function_test.cc"],
    linkstatic = tf_kernel_tests_linkstatic(),
    deps = [
        ":core",
        ":core_cpu",
        ":core_cpu_internal",
        ":direct_session_internal",
        ":framework",
        ":framework_internal",
        ":lib",
        ":lib_internal",
        ":ops",
        ":protos_all_cc",
        ":test",
        ":test_main",
        ":testlib",
        "//tensorflow/cc:cc_ops",
        "//tensorflow/core/kernels:cast_op",
        "//tensorflow/core/kernels:cwise_op",
        "//tensorflow/core/kernels:function_ops",
        "//tensorflow/core/kernels:matmul_op",
        "//tensorflow/core/kernels:shape_ops",
        "//third_party/eigen3",
    ],
)

tf_cc_test_gpu(
    name = "gpu_allocator_retry_test",
    size = "medium",
    srcs = ["common_runtime/gpu/gpu_allocator_retry_test.cc"],
    linkstatic = tf_kernel_tests_linkstatic(),
    tags = tf_cuda_tests_tags(),
    deps = [
        ":core_cpu",
        ":core_cpu_internal",
        ":direct_session",
        ":framework",
        ":framework_internal",
        ":gpu_runtime",
        ":lib",
        ":lib_internal",
        ":protos_all_cc",
        ":test",
        ":test_main",
        ":testlib",
        "//tensorflow/cc:cc_ops",
    ],
)

tf_cc_test_gpu(
    name = "gpu_debug_allocator_test",
    size = "medium",
    srcs = ["common_runtime/gpu/gpu_debug_allocator_test.cc"],
    args = ["\"--gtest_death_test_style=threadsafe\""],
    linkstatic = tf_kernel_tests_linkstatic(),
    tags = tf_cuda_tests_tags(),
    deps = [
        ":core_cpu",
        ":core_cpu_internal",
        ":direct_session",
        ":framework",
        ":framework_internal",
        ":gpu_runtime",
        ":lib",
        ":lib_internal",
        ":protos_all_cc",
        ":test",
        ":test_main",
        ":testlib",
        "//tensorflow/cc:cc_ops",
        "//tensorflow/core/kernels:ops_util",
    ],
)

tf_cc_test_gpu(
    name = "gpu_stream_util_test",
    size = "small",
    srcs = ["common_runtime/gpu/gpu_stream_util_test.cc"],
    linkstatic = tf_kernel_tests_linkstatic(),
    tags = tf_cuda_tests_tags() + ["nomac"],
    deps = [
        ":core_cpu",
        ":core_cpu_internal",
        ":direct_session",
        ":framework",
        ":framework_internal",
        ":gpu_runtime",
        ":lib",
        ":lib_internal",
        ":protos_all_cc",
        ":test",
        ":test_main",
        ":testlib",
        "//tensorflow/cc:cc_ops",
        "//tensorflow/cc:sendrecv_ops",
        "//tensorflow/core/kernels:matmul_op",
        "//tensorflow/core/kernels:ops_util",
    ],
)

tf_cc_test(
    name = "framework_op_segment_test",
    size = "small",
    srcs = ["framework/op_segment_test.cc"],
    linkstatic = tf_kernel_tests_linkstatic(),
    deps = [
        ":core",
        ":core_cpu",
        ":core_cpu_internal",
        ":direct_session_internal",
        ":framework",
        ":framework_internal",
        ":lib",
        ":lib_internal",
        ":ops",
        ":protos_all_cc",
        ":test",
        ":test_main",
        ":testlib",
        "//tensorflow/cc:cc_ops",
        "//tensorflow/core/kernels:cwise_op",
        "//tensorflow/core/kernels:ops_util",
        "//third_party/eigen3",
    ],
)

tf_cc_test(
    name = "ops_array_grad_test",
    size = "small",
    srcs = ["ops/array_grad_test.cc"],
    linkstatic = tf_kernel_tests_linkstatic(),
    deps = [
        ":core",
        ":core_cpu",
        ":core_cpu_internal",
        ":direct_session_internal",
        ":framework",
        ":framework_internal",
        ":lib",
        ":lib_internal",
        ":ops",
        ":protos_all_cc",
        ":test",
        ":test_main",
        ":testlib",
        "//tensorflow/cc:cc_ops",
        "//tensorflow/core/kernels:array",
        "//tensorflow/core/kernels:cwise_op",
        "//tensorflow/core/kernels:function_ops",
        "//third_party/eigen3",
    ],
)

tf_cc_test(
    name = "ops_math_grad_test",
    size = "small",
    srcs = ["ops/math_grad_test.cc"],
    linkstatic = tf_kernel_tests_linkstatic(),
    tags = ["no_gpu"],
    deps = [
        ":core",
        ":core_cpu",
        ":core_cpu_internal",
        ":direct_session_internal",
        ":framework",
        ":framework_internal",
        ":lib",
        ":lib_internal",
        ":ops",
        ":protos_all_cc",
        ":test",
        ":test_main",
        ":testlib",
        "//tensorflow/cc:cc_ops",
        "//tensorflow/core/kernels:array",
        "//tensorflow/core/kernels:data_flow",
        "//tensorflow/core/kernels:function_ops",
        "//tensorflow/core/kernels:math",
        "//third_party/eigen3",
    ],
)

tf_cc_test(
    name = "ops_remote_fused_graph_ops_test",
    size = "small",
    srcs = ["ops/remote_fused_graph_ops_test.cc"],
    linkstatic = tf_kernel_tests_linkstatic(),
    deps = [
        ":core",
        ":core_cpu",
        ":core_cpu_internal",
        ":framework",
        ":framework_internal",
        ":lib",
        ":lib_internal",
        ":ops",
        ":protos_all_cc",
        ":test",
        ":test_main",
        ":testlib",
        "//tensorflow/core/kernels:remote_fused_graph_ops",
    ],
)

tf_cc_tests(
    name = "ops_tests",
    size = "small",
    srcs = [
        "ops/array_ops_test.cc",
        "ops/candidate_sampling_ops_test.cc",
        "ops/control_flow_ops_test.cc",
        "ops/ctc_ops_test.cc",
        "ops/data_flow_ops_test.cc",
        "ops/functional_ops_test.cc",
        "ops/image_ops_test.cc",
        "ops/io_ops_test.cc",
        "ops/linalg_ops_test.cc",
        "ops/math_ops_test.cc",
        "ops/nn_ops_test.cc",
        "ops/parsing_ops_test.cc",
        "ops/random_ops_test.cc",
        "ops/set_ops_test.cc",
        "ops/sparse_ops_test.cc",
        "ops/spectral_ops_test.cc",
        "ops/state_ops_test.cc",
        "ops/string_ops_test.cc",
        "ops/training_ops_test.cc",
    ],
    linkstatic = tf_kernel_tests_linkstatic(),
    deps = [
        ":core",
        ":core_cpu",
        ":core_cpu_internal",
        ":framework",
        ":framework_internal",
        ":lib",
        ":lib_internal",
        ":ops",
        ":protos_all_cc",
        ":test",
        ":test_main",
        ":testlib",
        "//tensorflow/cc:cc_ops",
        "//third_party/eigen3",
    ],
)

cc_test(
    name = "example_example_parser_configuration_test",
    size = "small",
    srcs = ["example/example_parser_configuration_test.cc"],
    data = [":example_parser_configuration_testdata"],
    deps = [
        ":core",
        ":core_cpu",
        ":core_cpu_internal",
        ":direct_session_internal",
        ":example_parser_configuration",
        ":framework",
        ":framework_internal",
        ":lib",
        ":lib_internal",
        ":ops",
        ":protos_all_cc",
        ":test",
        ":test_main",
        ":testlib",
        "//tensorflow/cc:cc_ops",
        "//tensorflow/core/kernels:example_parsing_ops",
        "//tensorflow/core/kernels:ops_util",
    ],
)

tf_cc_test_gpu(
    name = "gpu_tracer_test",
    size = "small",
    srcs = ["common_runtime/gpu/gpu_tracer_test.cc"],
    args = ["--heap_check=local"],
    linkstatic = tf_kernel_tests_linkstatic(),
    tags = tf_cuda_tests_tags() + ["nomac"],
    deps = [
        ":all_kernels",
        ":core_cpu",
        ":core_cpu_internal",
        ":direct_session",
        ":direct_session_internal",
        ":framework",
        ":framework_internal",
        ":gpu_runtime",
        ":gpu_tracer",
        ":lib",
        ":lib_internal",
        ":protos_all_cc",
        ":test",
        ":test_main",
        ":testlib",
        "//tensorflow/cc:cc_ops",
        "//tensorflow/core/kernels:ops_util",
    ],
)

# Test data
filegroup(
    name = "image_testdata",
    srcs = [
        # PNG data
        "lib/png/testdata/lena_gray.png",
        "lib/png/testdata/lena_rgba.png",
        # JPEG data
        "lib/jpeg/testdata/jpeg_merge_test1.jpg",
        "lib/jpeg/testdata/jpeg_merge_test1_cmyk.jpg",
        # Corrupted JPEG files for tests
        "lib/jpeg/testdata/bad_huffman.jpg",
        "lib/jpeg/testdata/corrupt.jpg",
        # -- hand-edited variant: stops at line 0
        "lib/jpeg/testdata/corrupt34_2.jpg",
        # -- hand-edited variant: stops at line 4
        "lib/jpeg/testdata/corrupt34_3.jpg",
        # -- hand-edited variant: stops after a restart marker
        "lib/jpeg/testdata/corrupt34_4.jpg",
        # GIF data
        "lib/gif/testdata/scan.gif",
        # GIF data with optimization
        "lib/gif/testdata/optimized.gif",
    ],
    visibility = ["//visibility:public"],
)

filegroup(
    name = "example_parser_configuration_testdata",
    srcs = [
        "example/testdata/parse_example_graph_def.pbtxt",
    ],
)

cc_library(
    name = "cuda_libdevice_path",
    srcs = ["platform/cuda_libdevice_path.cc"] + tf_additional_libdevice_srcs(),
    hdrs = ["platform/cuda_libdevice_path.h"],
    copts = tf_copts(),
    data = tf_additional_libdevice_data(),
    visibility = ["//visibility:public"],
    deps = [
        ":lib",
    ] + tf_additional_libdevice_deps(),
)

# -----------------------------------------------------------------------------
# Google-internal targets go here (must be at the end).

filegroup(
    name = "all_files",
    srcs = glob(
        ["**/*"],
        exclude = [
            "**/METADATA",
            "**/OWNERS",
        ],
    ),
    visibility = ["//tensorflow:__subpackages__"],
)<|MERGE_RESOLUTION|>--- conflicted
+++ resolved
@@ -1487,7 +1487,6 @@
     ),
     copts = tf_copts(),
     deps = [
-<<<<<<< HEAD
                ":framework",
                ":framework_internal",
                ":function_ops_op_lib",
@@ -1497,26 +1496,12 @@
                ":lib_internal",
                ":proto_text",
                ":protos_all_cc",
+               "//tensorflow/core/grappler:grappler_item",
+               "//tensorflow/core/grappler/optimizers:meta_optimizer",
                "//third_party/eigen3",
                "//tensorflow/core/kernels:required",
            ] + if_mkl(["//third_party/mkl:intel_binary_blob"]) +
            tf_additional_core_deps(),
-=======
-        ":framework",
-        ":framework_internal",
-        ":function_ops_op_lib",
-        ":functional_grad",
-        ":functional_ops_op_lib",
-        ":lib",
-        ":lib_internal",
-        ":proto_text",
-        ":protos_all_cc",
-        "//tensorflow/core/grappler:grappler_item",
-        "//tensorflow/core/grappler/optimizers:meta_optimizer",
-        "//third_party/eigen3",
-        "//tensorflow/core/kernels:required",
-    ] + tf_additional_core_deps(),
->>>>>>> 45938092
     alwayslink = 1,
 )
 
