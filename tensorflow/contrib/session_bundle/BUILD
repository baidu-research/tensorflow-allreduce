--- conflicted
+++ resolved
@@ -171,7 +171,6 @@
     ]),
 )
 
-<<<<<<< HEAD
 # Reenable target once half_plus_two_data does not run TF during build.
 # cc_test(
 #     name = "session_bundle_test",
@@ -195,30 +194,6 @@
 #         "//tensorflow/core:testlib",
 #     ],
 # )
-=======
-cc_test(
-    name = "session_bundle_test",
-    size = "small",
-    srcs = ["session_bundle_test.cc"],
-    data = [
-        "//tensorflow/contrib/session_bundle/example:half_plus_two",
-    ],
-    # Link in all registered kernels.
-    linkstatic = 1,
-    tags = ["manual"],
-    visibility = ["//visibility:private"],
-    deps = [
-        ":session_bundle",
-        ":test_util",
-        "//tensorflow/core:core_cpu",
-        "//tensorflow/core:framework",
-        "//tensorflow/core:lib",
-        "//tensorflow/core:test",
-        "//tensorflow/core:test_main",
-        "//tensorflow/core:testlib",
-    ],
-)
->>>>>>> d4f0c52f
 
 py_library(
     name = "session_bundle_py",
@@ -233,7 +208,6 @@
     ],
 )
 
-<<<<<<< HEAD
 # Reenable target once half_plus_two_data does not run TF during build.
 # py_test(
 #     name = "session_bundle_py_test",
@@ -255,28 +229,6 @@
 #         "//tensorflow/core:protos_all_py",
 #     ],
 # )
-=======
-py_test(
-    name = "session_bundle_py_test",
-    size = "small",
-    srcs = [
-        "session_bundle_test.py",
-    ],
-    data = [
-        "//tensorflow/contrib/session_bundle/example:half_plus_two",
-    ],
-    main = "session_bundle_test.py",
-    srcs_version = "PY2AND3",
-    tags = ["manual"],
-    deps = [
-        ":constants",
-        ":manifest_proto_py",
-        ":session_bundle_py",
-        "//tensorflow:tensorflow_py",
-        "//tensorflow/core:protos_all_py",
-    ],
-)
->>>>>>> d4f0c52f
 
 # This is a lite version of the signature target that does not link in any
 # Tensorflow ops in order to minimize its size. Clients using this should
@@ -362,7 +314,6 @@
     ]),
 )
 
-<<<<<<< HEAD
 # Reenable target once half_plus_two_data does not run TF during build.
 # cc_test(
 #     name = "bundle_shim_test",
@@ -389,33 +340,6 @@
 #         "//tensorflow/core:testlib",
 #     ],
 # )
-=======
-cc_test(
-    name = "bundle_shim_test",
-    size = "small",
-    srcs = ["bundle_shim_test.cc"],
-    data = [
-        "//tensorflow/contrib/session_bundle/example:half_plus_two",
-        "//tensorflow/python/saved_model/example:saved_model_half_plus_two_data",
-    ],
-    # Link in all registered kernels.
-    linkstatic = 1,
-    tags = ["manual"],
-    deps = [
-        ":bundle_shim",
-        ":test_util",
-        "//tensorflow/cc/saved_model:loader",
-        "//tensorflow/cc/saved_model:signature_constants",
-        "//tensorflow/cc/saved_model:tag_constants",
-        "//tensorflow/core:core_cpu",
-        "//tensorflow/core:framework",
-        "//tensorflow/core:lib",
-        "//tensorflow/core:test",
-        "//tensorflow/core:test_main",
-        "//tensorflow/core:testlib",
-    ],
-)
->>>>>>> d4f0c52f
 
 tf_proto_library(
     name = "manifest_proto",
